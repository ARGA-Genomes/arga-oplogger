pub mod collections;
pub mod datasets;
pub mod names;
pub mod nomenclatural_acts;
pub mod publications;
pub mod sequences;
pub mod sources;
pub mod taxa;
pub mod taxonomic_acts;

use std::fs::File;
use std::io::Read;
use std::os::unix::fs::MetadataExt;
use std::path::PathBuf;

use arga_core::crdt::{DataFrame, DataFrameOperation};
use arga_core::models::{self, LogOperation};
use arga_core::schema;
pub use collections::Collections;
use diesel::*;
use indicatif::ProgressBarIter;
pub use nomenclatural_acts::NomenclaturalActs;
use rayon::prelude::*;
pub use sequences::Sequences;
use serde::de::DeserializeOwned;
pub use taxa::Taxa;
pub use taxonomic_acts::TaxonomicActs;
use uuid::Uuid;

use crate::database::{create_dataset_version, get_pool, FrameLoader};
use crate::errors::Error;
use crate::frames::{FrameReader, Framer, IntoFrame};
use crate::operations::distinct_changes;
use crate::readers::csv::CsvReader;
use crate::readers::{meta, OperationLoader};
use crate::utils::FrameImportBars;

pub trait FrameProgress {
    fn bars(&self) -> FrameImportBars;
}

impl<S: Read + FrameProgress> FrameProgress for brotli::Decompressor<S> {
    fn bars(&self) -> FrameImportBars {
        self.get_ref().bars()
    }
}

pub struct ProgressStream<S: Read> {
    stream: ProgressBarIter<S>,
    bars: FrameImportBars,
}

impl<S: Read> ProgressStream<S> {
    pub fn new(stream: S, total_bytes: usize) -> ProgressStream<S> {
        let bars = FrameImportBars::new(total_bytes);
        let stream = bars.bytes.wrap_read(stream);
        ProgressStream { stream, bars }
    }
}

impl<S: Read> FrameProgress for ProgressStream<S> {
    fn bars(&self) -> FrameImportBars {
        self.bars.clone()
    }
}

impl<S: Read> Read for ProgressStream<S> {
    fn read(&mut self, buf: &mut [u8]) -> std::io::Result<usize> {
        self.stream.read(buf)
    }
}

/// A parallel CSV framer and importer.
///
/// This caters for the general path of importing operations logs from a CSV file by treating each
/// row as a single frame and bulk upserting the distinct changes. It also displays a progress bar.
/// Because its a generic function that relies on implemented traits it has to be called as a
/// turbo fish function, ie. `import_csv_as_logs::<Record, TaxonOperation>(&path, &dataset_version_id)`.
///
/// The Reader (<R>) must implement the IntoFrame trait and be deserializable from a CSV file.
/// The Operation (<Op>) must implement the OperationLoader trait
pub fn import_csv_as_logs<T, Op>(path: &PathBuf, dataset_version_id: &Uuid) -> Result<(), Error>
where
    Op: Sync,
    T: DeserializeOwned + IntoFrame,
    T::Atom: Default + Clone + ToString + PartialEq,
    FrameLoader<Op>: OperationLoader + Clone,
    <FrameLoader<Op> as OperationLoader>::Operation:
        LogOperation<T::Atom> + From<DataFrameOperation<T::Atom>> + Clone + Sync,
{
    let file = File::open(path)?;
    let size = file.metadata()?.size();
    let stream = ProgressStream::new(file, size as usize);
    import_csv_from_stream::<T, Op, _>(stream, dataset_version_id)?;
    Ok(())
}

/// Imports a CSV stream that has been compressed.
///
/// This will use the brotli decompressor before passing the stream on to `import_csv_from_stream` where
/// it will proceed as if it was an extracted CSV file
pub fn import_compressed_csv_stream<S, T, Op>(stream: S, dataset: &meta::Dataset) -> Result<(), Error>
where
    S: Read + FrameProgress,
    Op: Sync,
    T: DeserializeOwned + IntoFrame,
    T::Atom: Default + Clone + ToString + PartialEq,
    FrameLoader<Op>: OperationLoader + Clone,
    <FrameLoader<Op> as OperationLoader>::Operation:
        LogOperation<T::Atom> + From<DataFrameOperation<T::Atom>> + Clone + Sync,
{
    let input = brotli::Decompressor::new(stream, 4096);
    let dataset_version = create_dataset_version(&dataset.id, &dataset.version, &dataset.published_at.to_string())?;
    import_csv_from_stream::<T, Op, _>(input, &dataset_version.id)?;
    Ok(())
}

/// A parallel CSV framer and importer.
///
/// This caters for the general path of importing operations logs from a CSV file by treating each
/// row as a single frame and bulk upserting the distinct changes. It also displays a progress bar.
/// Because its a generic function that relies on implemented traits it has to be called as a
/// turbo fish function, ie. `import_csv_as_logs::<Record, TaxonOperation>(&path, &dataset_version_id)`.
///
/// The Record (<T>) must implement the IntoFrame trait and be deserializable from a CSV file.
/// The Operation (<Op>) must implement the OperationLoader trait
/// The Reader (<R>) only needs to implement std::io::Read
pub fn import_csv_from_stream<T, Op, R>(reader: R, dataset_version_id: &Uuid) -> Result<(), Error>
where
    R: Read + FrameProgress,
    Op: Sync,
    T: DeserializeOwned + IntoFrame,
    T::Atom: Default + Clone + ToString + PartialEq,
    FrameLoader<Op>: OperationLoader + Clone,
    <FrameLoader<Op> as OperationLoader>::Operation:
        LogOperation<T::Atom> + From<DataFrameOperation<T::Atom>> + Clone + Sync,
{
    let bars = reader.bars();

    // we need a few components to fully import operation logs. the first is a CSV file reader
    // which parses each row and converts it into a frame. the second is a framer which allows
    // us to conveniently get chunks of frames from the reader and sets us up for easy parallelization.
    // and the third is the frame loader which allows us to query the database to deduplicate and
    // pull out unique operations, as well as upsert the new operations.
    let reader = CsvReader::<T, R>::from_reader(reader, *dataset_version_id)?;
    let framer = Framer::new(reader);
    let loader = FrameLoader::<Op>::new(get_pool()?);

    // parse and convert big chunks of rows. this is an IO bound task but for each
    // chunk we need to query the database and then insert into the database, so
    // we parallelize the frame merging and inserting instead since it is an order of
    // magnitude slower than the parsing
    for frames in framer.chunks(20_000) {
        let total_frames = frames.len();

        // we flatten out all the frames into operations and process them in chunks of 10k.
        // postgres has a parameter limit and by chunking it we can query the database to
        // filter to distinct changes and import it in bulk without triggering any errors.
        frames.operations()?.par_chunks(10_000).try_for_each(|slice| {
            let total = slice.len();

            // compare the ops with previously imported ops and only return actual changes
            let changes = distinct_changes(slice.to_vec(), &loader)?;
            let inserted = loader.upsert_operations(&changes)?;

            bars.inserted.inc(inserted as u64);
            bars.operations.inc(total as u64);
            Ok::<(), Error>(())
        })?;

        bars.frames.inc(total_frames as u64);
    }

    bars.finish();
    Ok(())
}

<<<<<<< HEAD
/// A parallel CSV framer and importer.
///
/// This caters for the general path of importing operations logs from a CSV file by treating each
/// row as a single frame and bulk upserting the distinct changes. It also displays a progress bar.
/// Because its a generic function that relies on implemented traits it has to be called as a
/// turbo fish function, ie. `import_csv_as_logs::<Record, TaxonOperation>(&path, &dataset_version_id)`.
///
/// The Record (<T>) must implement the IntoFrame trait and be deserializable from a CSV file.
/// The Operation (<Op>) must implement the OperationLoader trait
/// The Reader (<R>) only needs to implement std::io::Read
pub fn import_frames_from_stream<T, Op, R>(reader: R) -> Result<(), Error>
where
    R: FrameReader + FrameProgress,
    R::Atom: Default + Clone + ToString + PartialEq,
    R: Iterator<Item = Result<DataFrame<R::Atom>, Error>>,
    Op: Sync,
    FrameLoader<Op>: OperationLoader + Clone,
    <FrameLoader<Op> as OperationLoader>::Operation:
        LogOperation<R::Atom> + From<DataFrameOperation<R::Atom>> + Clone + Sync,
{
    let bars = reader.bars();

    // we need a few components to fully import operation logs. the first is a CSV file reader
    // which parses each row and converts it into a frame. the second is a framer which allows
    // us to conveniently get chunks of frames from the reader and sets us up for easy parallelization.
    // and the third is the frame loader which allows us to query the database to deduplicate and
    // pull out unique operations, as well as upsert the new operations.
    let framer = Framer::new(reader);
    let loader = FrameLoader::<Op>::new(get_pool()?);

    // parse and convert big chunks of rows. this is an IO bound task but for each
    // chunk we need to query the database and then insert into the database, so
    // we parallelize the frame merging and inserting instead since it is an order of
    // magnitude slower than the parsing
    for frames in framer.chunks(20_000) {
        let total_frames = frames.len();

        // we flatten out all the frames into operations and process them in chunks of 10k.
        // postgres has a parameter limit and by chunking it we can query the database to
        // filter to distinct changes and import it in bulk without triggering any errors.
        frames.operations()?.par_chunks(10_000).try_for_each(|slice| {
            let total = slice.len();

            // compare the ops with previously imported ops and only return actual changes
            let changes = distinct_changes(slice.to_vec(), &loader)?;
            let inserted = loader.upsert_operations(&changes)?;

            bars.inserted.inc(inserted as u64);
            bars.operations.inc(total as u64);
            Ok::<(), Error>(())
        })?;

        bars.frames.inc(total_frames as u64);
    }

    bars.finish();
    Ok(())
}


/// A helper function to concurrently import publication operations from a frame stream
pub fn import_publications<R>(reader: R) -> Result<(), Error>
where
    R: FrameReader + FrameProgress,
    R::Atom: Default + Clone + ToString + PartialEq,
    R: Iterator<Item = Result<DataFrame<R::Atom>, Error>>,
    models::PublicationOperation: LogOperation<R::Atom> + From<DataFrameOperation<R::Atom>>,
{
    import_frames_from_stream::<models::PublicationAtom, models::PublicationOperation, R>(reader)
}

/// A helper function to concurrently import nomenclatural act operations from a frame stream
pub fn import_nomenclatural_acts<R>(reader: R) -> Result<(), Error>
where
    R: FrameReader + FrameProgress,
    R::Atom: Default + Clone + ToString + PartialEq,
    R: Iterator<Item = Result<DataFrame<R::Atom>, Error>>,
    models::NomenclaturalActOperation: LogOperation<R::Atom> + From<DataFrameOperation<R::Atom>>,
{
    import_frames_from_stream::<models::NomenclaturalActAtom, models::NomenclaturalActOperation, R>(reader)
}


=======
>>>>>>> 8f3a9ff1
pub fn upsert_meta(meta: meta::Meta) -> Result<(), Error> {
    use diesel::upsert::excluded;
    use schema::{datasets, sources};

    let pool = get_pool()?;
    let mut conn = pool.get()?;

    let package = models::Source::from(meta.clone());
    let mut dataset = models::Dataset::from(meta);

    let package_id = diesel::insert_into(sources::table)
        .values(package)
        .on_conflict(sources::name)
        .do_update()
        .set((
            sources::name.eq(excluded(sources::name)),
            sources::author.eq(excluded(sources::author)),
            sources::rights_holder.eq(excluded(sources::rights_holder)),
            sources::access_rights.eq(excluded(sources::access_rights)),
            sources::license.eq(excluded(sources::license)),
        ))
        .returning(sources::id)
        .get_result::<Uuid>(&mut conn)?;

    dataset.source_id = package_id;

    diesel::insert_into(datasets::table)
        .values(dataset)
        .on_conflict(datasets::global_id)
        .do_update()
        .set((
            datasets::name.eq(excluded(datasets::name)),
            datasets::short_name.eq(excluded(datasets::short_name)),
            datasets::url.eq(excluded(datasets::url)),
            datasets::citation.eq(excluded(datasets::citation)),
            datasets::license.eq(excluded(datasets::license)),
            datasets::rights_holder.eq(excluded(datasets::rights_holder)),
            datasets::updated_at.eq(excluded(datasets::updated_at)),
        ))
        .execute(&mut conn)?;

    Ok(())
}<|MERGE_RESOLUTION|>--- conflicted
+++ resolved
@@ -7,6 +7,7 @@
 pub mod sources;
 pub mod taxa;
 pub mod taxonomic_acts;
+
 
 use std::fs::File;
 use std::io::Read;
@@ -35,6 +36,7 @@
 use crate::readers::{meta, OperationLoader};
 use crate::utils::FrameImportBars;
 
+
 pub trait FrameProgress {
     fn bars(&self) -> FrameImportBars;
 }
@@ -44,6 +46,7 @@
         self.get_ref().bars()
     }
 }
+
 
 pub struct ProgressStream<S: Read> {
     stream: ProgressBarIter<S>,
@@ -69,6 +72,7 @@
         self.stream.read(buf)
     }
 }
+
 
 /// A parallel CSV framer and importer.
 ///
@@ -94,6 +98,7 @@
     import_csv_from_stream::<T, Op, _>(stream, dataset_version_id)?;
     Ok(())
 }
+
 
 /// Imports a CSV stream that has been compressed.
 ///
@@ -175,7 +180,6 @@
     Ok(())
 }
 
-<<<<<<< HEAD
 /// A parallel CSV framer and importer.
 ///
 /// This caters for the general path of importing operations logs from a CSV file by treating each
@@ -259,8 +263,6 @@
 }
 
 
-=======
->>>>>>> 8f3a9ff1
 pub fn upsert_meta(meta: meta::Meta) -> Result<(), Error> {
     use diesel::upsert::excluded;
     use schema::{datasets, sources};
