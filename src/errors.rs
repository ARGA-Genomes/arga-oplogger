--- conflicted
+++ resolved
@@ -27,14 +27,12 @@
     #[error(transparent)]
     DateFormat(#[from] chrono::ParseError),
 
-<<<<<<< HEAD
-    #[error("cannot find element: {0}")]
-    NotFound(String),
-=======
     #[error("invalid archive: could not find {0}")]
     FileNotFound(String),
 
     #[error(transparent)]
     Toml(#[from] toml::de::Error),
->>>>>>> 8c93aee1
+
+    #[error("cannot find element: {0}")]
+    NotFound(String),
 }