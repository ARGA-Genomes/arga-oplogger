--- conflicted
+++ resolved
@@ -191,7 +191,6 @@
     Ok(map)
 }
 
-<<<<<<< HEAD
 pub fn publication_lookup(pool: &mut PgPool) -> Result<StringMap, Error> {
     use schema::publications::dsl::*;
     info!("Creating publication map");
@@ -210,8 +209,6 @@
 }
 
 
-=======
->>>>>>> 8f3a9ff1
 #[derive(Clone)]
 pub struct FrameLoader<T> {
     pub pool: PgPool,
