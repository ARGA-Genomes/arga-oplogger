--- conflicted
+++ resolved
@@ -75,26 +75,13 @@
     Collections(DefaultImportArgs),
 
     /// Import sequences from a CSV dataset
-<<<<<<< HEAD
     Sequences(DefaultImportArgs),
-=======
-    Sequences {
-        /// The global identifier describing the dataset
-        dataset_id: String,
-        /// The version of this dataset. eg (v4, 20240102, abf839sfa0939faz204)
-        version: String,
-        /// The timestamp of when this dataset version was created. in yyyy-mm-dd hh:mm:ss format
-        created_at: String,
-        /// The path to the CSV file to import as operation logs
-        path: PathBuf,
-    },
 
     /// Import sources from a CSV dataset
     Sources { path: PathBuf },
 
     /// Import datasets from a CSV dataset
     Datasets { path: PathBuf },
->>>>>>> 8f3a9ff1
 }
 
 #[derive(clap::Subcommand)]
