--- conflicted
+++ resolved
@@ -16,7 +16,6 @@
     Io(#[from] std::io::Error),
 
     #[error(transparent)]
-<<<<<<< HEAD
     XmlParser(#[from] quick_xml::Error),
 
     #[error(transparent)]
@@ -24,9 +23,9 @@
 
     #[error(transparent)]
     NomenclaturalActType(#[from] NomenclaturalActTypeError),
-=======
+
+    #[error(transparent)]
     Lookup(#[from] LookupError),
->>>>>>> 8f3a9ff1
 }
 
 #[derive(thiserror::Error, Debug)]
@@ -42,7 +41,6 @@
 
     #[error(transparent)]
     Toml(#[from] toml::de::Error),
-<<<<<<< HEAD
 
     #[error("cannot find element: {0}")]
     NotFound(String),
@@ -55,12 +53,10 @@
     TaxonomicStatusNotFound,
     #[error("unrecognized taxonomic status: {0}")]
     InvalidNomenclaturalActType(String),
-=======
 }
 
 #[derive(thiserror::Error, Debug)]
 pub enum LookupError {
     #[error("cannot find source in database: {0}")]
     Source(String),
->>>>>>> 8f3a9ff1
 }